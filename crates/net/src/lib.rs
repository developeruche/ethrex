<<<<<<< HEAD
use std::net::SocketAddr;
use tokio::net::{TcpSocket, UdpSocket};
=======
pub(crate) mod discv4;

use std::{
    fmt::Write,
    net::SocketAddr,
    time::{Duration, SystemTime, UNIX_EPOCH},
};

use discv4::{Endpoint, PingMessage};
use k256::{ecdsa::SigningKey, elliptic_curve::rand_core::OsRng};
use tokio::{
    net::{TcpSocket, UdpSocket},
    try_join,
};
>>>>>>> dc5f7a19
use tracing::info;
pub mod types;

const MAX_DISC_PACKET_SIZE: usize = 1280;

pub async fn start_network(udp_addr: SocketAddr, tcp_addr: SocketAddr) {
    info!("Starting discovery service at {udp_addr}");
    info!("Listening for requests at {tcp_addr}");

    let discovery_handle = tokio::spawn(discover_peers(udp_addr));
    let server_handle = tokio::spawn(serve_requests(tcp_addr));
    try_join!(discovery_handle, server_handle).unwrap();
}

async fn discover_peers(udp_addr: SocketAddr) {
    let udp_socket = UdpSocket::bind(udp_addr).await.unwrap();
    // This is just a placeholder example. The address is a known bootnode.
    let receiver_addr: SocketAddr = ("138.197.51.181:30303").parse().unwrap();
    let mut buf = vec![0; MAX_DISC_PACKET_SIZE];

    ping(&udp_socket, udp_addr, receiver_addr).await;

    let (read, from) = udp_socket.recv_from(&mut buf).await.unwrap();
    info!("Received {read} bytes from {from}");
    info!("Message: {}", to_hex(&buf[..read]));
}

// TODO: maybe remove this
fn to_hex(bytes: &[u8]) -> String {
    bytes.iter().fold(String::new(), |mut buf, b| {
        let _ = write!(&mut buf, "{b:02x}");
        buf
    })
}

async fn ping(socket: &UdpSocket, local_addr: SocketAddr, to_addr: SocketAddr) {
    let mut buf = Vec::new();

    let expiration: u64 = (SystemTime::now() + Duration::from_secs(10))
        .duration_since(UNIX_EPOCH)
        .unwrap()
        .as_millis()
        .try_into()
        .unwrap();

    // TODO: this should send our advertised TCP port
    let from = Endpoint {
        ip: local_addr.ip(),
        udp_port: local_addr.port(),
        tcp_port: 0,
    };
    let to = Endpoint {
        ip: to_addr.ip(),
        udp_port: to_addr.port(),
        tcp_port: 0,
    };

    let msg: discv4::Message = discv4::Message::Ping(PingMessage::new(from, to, expiration));
    let signer = SigningKey::random(&mut OsRng);

    msg.encode_with_header(&mut buf, signer);
    socket.send_to(&buf, to_addr).await.unwrap();
}

async fn serve_requests(tcp_addr: SocketAddr) {
    let tcp_socket = TcpSocket::new_v4().unwrap();
    tcp_socket.bind(tcp_addr).unwrap();
}<|MERGE_RESOLUTION|>--- conflicted
+++ resolved
@@ -1,22 +1,15 @@
-<<<<<<< HEAD
 use std::net::SocketAddr;
 use tokio::net::{TcpSocket, UdpSocket};
-=======
 pub(crate) mod discv4;
 
 use std::{
     fmt::Write,
-    net::SocketAddr,
     time::{Duration, SystemTime, UNIX_EPOCH},
 };
 
 use discv4::{Endpoint, PingMessage};
 use k256::{ecdsa::SigningKey, elliptic_curve::rand_core::OsRng};
-use tokio::{
-    net::{TcpSocket, UdpSocket},
-    try_join,
-};
->>>>>>> dc5f7a19
+use tokio::try_join;
 use tracing::info;
 pub mod types;
 
