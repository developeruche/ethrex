<<<<<<< HEAD
pub mod rlp;
=======
pub use ethereum_types::*;
mod rlp;
>>>>>>> 0bb09e2c
<|MERGE_RESOLUTION|>--- conflicted
+++ resolved
@@ -1,6 +1,2 @@
-<<<<<<< HEAD
 pub mod rlp;
-=======
-pub use ethereum_types::*;
-mod rlp;
->>>>>>> 0bb09e2c
+pub use ethereum_types::*;